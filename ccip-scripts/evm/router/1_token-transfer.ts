/**
 * EVM to Solana CCIP Token Transfer Example
 *
 * This tutorial demonstrates how to send tokens from Ethereum Sepolia to Solana Devnet
 * using Chainlink CCIP (Cross-Chain Interoperability Protocol).
 *
 * INSTRUCTIONS:
 * 1. Set up your environment variables in .env:
 *    - EVM_PRIVATE_KEY: Your Ethereum private key
 *    - EVM_RPC_URL (optional): Custom RPC URL for Ethereum Sepolia
 *
 * 2. Customize the message parameters below if needed
 *
 * 3. Run the script with: yarn evm:token-transfer
 *
 * You can override settings with command line arguments:
 * --fee-token       : Token to use for fees (native, wrapped-native, link, or address)
 * --token           : Token address to transfer (single token transfer)
 * --amount          : Amount of tokens to send (in raw format with all decimals, e.g., "1000000000000000" for 0.001 with 18 decimals)
 * --token-amounts   : Multiple tokens format: "token1:amount1,token2:amount2"
 * --receiver        : Solana receiver address
 * --token-receiver  : Solana wallet address to receive the tokens
 * --compute-units   : Solana compute units
 * --log-level       : Logging verbosity (0-5, where 0 is most verbose)
 * 
 * Examples:
 * # Single token transfer
 * yarn evm:token-transfer --token 0x779877A7B0D9E8603169DdbD7836e478b4624789 --amount 1000000000000000000
 * 
 * # Multiple token transfer
 * yarn evm:token-transfer --token-amounts "0x779877A7B0D9E8603169DdbD7836e478b4624789:1000000000000000000,0xFd57b4ddBf88a4e07fF4e34C487b99af2Fe82a05:2000000000000000000"
 */

import { parseScriptArgs } from "../utils/message-utils";
import {
  setupClientContext,
  getTokenDetails,
  validateTokenAmounts,
} from "../utils/setup-client";
import {
  createCCIPMessageRequest,
  displayTransferSummary,
  displayTransferResults,
} from "../utils/message-utils";
import { printUsage } from "../utils/config-parser";
import { createLogger, LogLevel } from "../../../ccip-lib/evm";
import { PublicKey } from "@solana/web3.js";
import { FeeTokenType, getEVMConfig, ChainId } from "../../config";

// Create initial logger for startup errors
const initialLogger = createLogger("token-transfer", {
  level: LogLevel.INFO,
});

// Get configuration
const sourceChainConfig = getEVMConfig(ChainId.ETHEREUM_SEPOLIA);

// =================================================================
// TOKEN TRANSFER CONFIGURATION
// Edit these values to customize your token transfer
// =================================================================

const MESSAGE_CONFIG = {
  // Tokens to transfer - an array of token amounts to send
  // Each token has an address and an amount
  tokenAmounts: [
    {
      // The BnM token address on the source chain
      address: sourceChainConfig.bnmTokenAddress,

      // Token amount in raw format (with all decimals included)
      // IMPORTANT: This must be the full raw amount, not a decimal value
      // For example: 1 token with 18 decimals would be "100000000000000000"
<<<<<<< HEAD
      amount: "20000000000000000000", // 20 tokens with 18 decimals
=======
      amount: "10000000000000000", // 0.01 token with 18 decimals
>>>>>>> d08b8445
    },
  ],

  // Fee token to use for CCIP fees
  feeToken: FeeTokenType.LINK,

  // Message data (empty for token transfers)
  // Do not change for simple token transfers
  data: "0x",

  // Extra configuration for Solana
  extraArgs: {
    // Compute units for Solana execution
    // For token transfers, no execution happens on destination, so 0 is sufficient
    computeUnits: 0,

    // Allow out-of-order execution
    allowOutOfOrderExecution: true,

    // Bitmap of accounts that should be made writeable (advanced usage)
    accountIsWritableBitmap: BigInt(0),

    // Token receiver wallet address (where tokens will arrive)
    // This must be a Solana wallet public key
    tokenReceiver: "EPUjBP3Xf76K1VKsDSc6GupBWE8uykNksCLJgXZn87CB",

    // Additional accounts to make writeable (for complex use cases)
    accounts: [],
  },

  // Receiver address - for token transfers, this should be the default PublicKey
  // Do not change for token transfers
  receiver: PublicKey.default.toString(),
};
// =================================================================

/**
 * Main token transfer function
 */
async function tokenTransfer(): Promise<void> {
  let logger = initialLogger;

  try {
    // STEP 1: Get configuration from both hardcoded values and optional command line args
    const cmdOptions = parseScriptArgs();

    // Convert the MESSAGE_CONFIG.tokenAmounts to the format expected by the SDK
    const configTokenAmounts = MESSAGE_CONFIG.tokenAmounts.map((ta) => ({
      token: ta.address,
      amount: ta.amount,
    }));

    // Combine hardcoded config with any command line overrides
    const options = {
      // Start with hardcoded values
      receiver: MESSAGE_CONFIG.receiver,
      feeToken: MESSAGE_CONFIG.feeToken,
      data: MESSAGE_CONFIG.data,
      computeUnits: MESSAGE_CONFIG.extraArgs.computeUnits,
      allowOutOfOrderExecution:
        MESSAGE_CONFIG.extraArgs.allowOutOfOrderExecution,
      accountIsWritableBitmap: MESSAGE_CONFIG.extraArgs.accountIsWritableBitmap,
      tokenReceiver: MESSAGE_CONFIG.extraArgs.tokenReceiver,
      accounts: MESSAGE_CONFIG.extraArgs.accounts,

      // Pass chainId directly from the source chain config
      chainId: sourceChainConfig.id,

      // Use token amounts from command line or config (ensuring we always have token amounts)
      tokenAmounts:
        cmdOptions.tokenAmounts && cmdOptions.tokenAmounts.length > 0
          ? cmdOptions.tokenAmounts
          : configTokenAmounts,

      // Command line arguments override hardcoded config
      ...cmdOptions,
    };

    // Ensure we have tokenAmounts
    if (!options.tokenAmounts || options.tokenAmounts.length === 0) {
      throw new Error(
        "No token amounts provided. Please specify at least one token amount to transfer."
      );
    }

    // STEP 2: Set up client context (logger, provider, config)
    const context = await setupClientContext(options, "token-transfer");

    // Use the properly configured logger from context
    logger = context.logger;

    const { client, config, signerAddress } = context;

    // STEP 3: Get token details and validate balances
    const tokenDetails = await getTokenDetails(context, options.tokenAmounts);
    const validatedAmounts = validateTokenAmounts(context, tokenDetails);

    // STEP 4: Create the CCIP message request
    const messageRequest = createCCIPMessageRequest(config, options, logger);

    // STEP 5: Display transfer summary
    // Use the first token for display purposes in the legacy summary function
    const primaryToken = tokenDetails[0];
    displayTransferSummary(
      config,
      options,
      messageRequest,
      {
        symbol: primaryToken.tokenSymbol,
        decimals: primaryToken.tokenDecimals,
      },
      logger,
      signerAddress
    );

    // STEP 6: Send the CCIP message
    logger.info("\nSending CCIP message...");

    try {
      // Execute transfer using sendCCIPMessage - the SDK handles token approvals automatically
      const result = await client.sendCCIPMessage(messageRequest);

      // STEP 7: Display transfer results
      displayTransferResults(result, config, logger);
    } catch (error) {
      logger.error("Failed to send CCIP message", error);
      throw error;
    }
  } catch (error) {
    logger.error("\n❌ Error executing token transfer:");
    if (error instanceof Error) {
      logger.error(error.message);
      if (error.stack) {
        logger.error(error.stack);
      }
    } else {
      logger.error(String(error));
    }

    printUsage("evm:token-transfer");
    process.exit(1);
  }
}

// Run the script
tokenTransfer().catch((error) => {
  initialLogger.error("Unhandled error in token transfer:", error);
  process.exit(1);
});<|MERGE_RESOLUTION|>--- conflicted
+++ resolved
@@ -71,11 +71,7 @@
       // Token amount in raw format (with all decimals included)
       // IMPORTANT: This must be the full raw amount, not a decimal value
       // For example: 1 token with 18 decimals would be "100000000000000000"
-<<<<<<< HEAD
-      amount: "20000000000000000000", // 20 tokens with 18 decimals
-=======
       amount: "10000000000000000", // 0.01 token with 18 decimals
->>>>>>> d08b8445
     },
   ],
 
