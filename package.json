{
<<<<<<< HEAD
    "scripts": {
        "read-data": "ts-node ./read-data.ts"
    },
    "dependencies": {
        "@chainlink/solana-sdk": "^0.2.2",
        "@coral-xyz/anchor": "^0.31.0",
        "@solana/spl-token": "^0.3.11",
        "bn.js": "^5.2.0",
        "borsh": "^0.7.0",
        "typescript": "^5.5.4"
    },
    "devDependencies": {
        "@solana/web3.js": "^1.95.2",
        "@types/bn.js": "^5.1.0",
        "@types/chai": "^4.3.0",
        "@types/mocha": "^9.0.0",
        "chai": "^4.3.4",
        "mocha": "^9.0.3",
        "prettier": "^2.6.2",
        "ts-mocha": "^10.0.0"
    }
=======
  "scripts": {
    "generate-types": "typechain --target ethers-v6 --out-dir ccip-evm-sdk/types/contracts ccip-evm-sdk/abi/*.json",
    "read-data": "ts-node ./read-data.ts",
    "type-check": "tsc --noEmit",
    "svm:fee": "ts-node ./ccip-scripts/svm/router/get-ccip-fee.ts",
    "svm:token-transfer": "ts-node ./ccip-scripts/svm/router/1_token-transfer.ts",
    "svm:arbitrary-messaging": "ts-node ./ccip-scripts/svm/router/2_arbitrary-messaging.ts",
    "svm:data-and-tokens": "ts-node ./ccip-scripts/svm/router/3_data-and-tokens.ts",
    "svm:token:delegate": "ts-node ./ccip-scripts/svm/token/delegate-token-authority.ts",
    "svm:token:check": "ts-node ./ccip-scripts/svm/token/check-token-approval.ts",
    "svm:token:wrap": "ts-node ./ccip-scripts/svm/token/wrap-sol.ts",
    "svm:receiver:initialize": "ts-node ./ccip-scripts/svm/receiver/initialize.ts",
    "svm:receiver:close": "ts-node ./ccip-scripts/svm/receiver/close-storage.ts",
    "svm:receiver:get-message": "ts-node ./ccip-scripts/svm/receiver/get-latest-message.ts",
    "svm:receiver:deploy": "ts-node ./ccip-scripts/svm/receiver/deploy.ts",
    "evm:transfer": "ts-node ./ccip-scripts/evm/router/1_token-transfer.ts",
    "evm:arbitrary-messaging": "ts-node ./ccip-scripts/evm/router/2_arbitrary-messaging.ts",
    "evm:data-and-tokens": "ts-node ./ccip-scripts/evm/router/3_data-and-tokens.ts",
    "evm:token:drip": "ts-node ./ccip-scripts/evm/token/drip.ts"
  },
  "dependencies": {
    "@chainlink/solana-sdk": "^0.2.2",
    "@coral-xyz/anchor": "^0.31.0",
    "@solana/spl-token": "^0.3.11",
    "bn.js": "^5.2.0",
    "borsh": "^0.7.0",
    "bs58": "^5.0.0",
    "dotenv": "^16.4.5",
    "ethers": "^6.10.0",
    "loglevel": "^1.9.2",
    "ts-node": "^10.9.2",
    "typescript": "^5.5.4"
  },
  "devDependencies": {
    "@typechain/ethers-v6": "^0.5.1",
    "@types/bn.js": "^5.1.0",
    "@types/chai": "^4.3.0",
    "@types/mocha": "^9.0.0",
    "chai": "^4.3.4",
    "mocha": "^9.0.3",
    "prettier": "^2.6.2",
    "ts-mocha": "^10.0.0",
    "typechain": "^8.3.2"
  },
  "resolutions": {
    "@solana/web3.js": "^1.98.0"
  }
>>>>>>> b3f344f2
}<|MERGE_RESOLUTION|>--- conflicted
+++ resolved
@@ -1,27 +1,4 @@
 {
-<<<<<<< HEAD
-    "scripts": {
-        "read-data": "ts-node ./read-data.ts"
-    },
-    "dependencies": {
-        "@chainlink/solana-sdk": "^0.2.2",
-        "@coral-xyz/anchor": "^0.31.0",
-        "@solana/spl-token": "^0.3.11",
-        "bn.js": "^5.2.0",
-        "borsh": "^0.7.0",
-        "typescript": "^5.5.4"
-    },
-    "devDependencies": {
-        "@solana/web3.js": "^1.95.2",
-        "@types/bn.js": "^5.1.0",
-        "@types/chai": "^4.3.0",
-        "@types/mocha": "^9.0.0",
-        "chai": "^4.3.4",
-        "mocha": "^9.0.3",
-        "prettier": "^2.6.2",
-        "ts-mocha": "^10.0.0"
-    }
-=======
   "scripts": {
     "generate-types": "typechain --target ethers-v6 --out-dir ccip-evm-sdk/types/contracts ccip-evm-sdk/abi/*.json",
     "read-data": "ts-node ./read-data.ts",
@@ -69,5 +46,4 @@
   "resolutions": {
     "@solana/web3.js": "^1.98.0"
   }
->>>>>>> b3f344f2
 }