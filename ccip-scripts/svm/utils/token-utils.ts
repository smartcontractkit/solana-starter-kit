/**
 * CCIP Message Utility Functions
 * 
 * This module provides utility functions for CCIP message handling
 * and configuration. Token-specific utilities have been moved to the SDK.
 * 
 * NOTE: Token utilities (detectTokenProgram, fetchTokenDecimals, etc.) 
 * have been moved to ccip-lib/svm/utils/token.ts - import from SDK instead.
 */

<<<<<<< HEAD
=======
// Only import what's needed for remaining functions

>>>>>>> d08b8445
/**
 * Message configuration interface
 */
export interface MessageConfig {
  // Token configuration
  tokenMint: string;
  tokenAmount: number | string;

  // Destination configuration
  destinationChain: string;
  destinationChainSelector: string | number;
  evmReceiverAddress: string;

  // Fee configuration
  feeToken: string;

  // Message data
  messageData: string;

  // Extra arguments configuration
  extraArgs: {
    gasLimit: number;
    allowOutOfOrderExecution: boolean;
  };

  // Transaction configuration
  computeUnits: number;
  minSolRequired: number;
}

// Note: Token utility functions have been moved to the SDK (ccip-lib/svm/utils/token.ts)
// Import them from the SDK instead:
// import { detectTokenProgram, fetchTokenDecimals, formatTokenAmount, toOnChainAmount } from "../../../ccip-lib/svm";

/**
 * Converts a hex or plain string to a Buffer for message data
 * @param messageData String data input
 * @returns Buffer representation
 */
export function messageDataToBuffer(messageData: string): Buffer {
  if (!messageData) {
    return Buffer.alloc(0);
  }
  
  return messageData.startsWith("0x") 
    ? Buffer.from(messageData.slice(2), "hex") 
    : Buffer.from(messageData);
} <|MERGE_RESOLUTION|>--- conflicted
+++ resolved
@@ -8,11 +8,8 @@
  * have been moved to ccip-lib/svm/utils/token.ts - import from SDK instead.
  */
 
-<<<<<<< HEAD
-=======
 // Only import what's needed for remaining functions
 
->>>>>>> d08b8445
 /**
  * Message configuration interface
  */
